--- conflicted
+++ resolved
@@ -16,17 +16,13 @@
 """Tools for manipulating and comparing PDFs.
 """
 # top-level import
-<<<<<<< HEAD
-from diffpy.pdfmorph.pdfmorph_api import morph_default_config, pdfmorph, plot_morph
+from diffpy.pdfmorph.pdfmorph_api import morph_default_config, pdfmorph, plot_morph  # noqa: F401
 
 top_level = [
     pdfmorph,
     plot_morph,
     morph_default_config,
 ]
-=======
-from diffpy.pdfmorph.pdfmorph_api import morph_default_config, pdfmorph, plot_morph  # noqa: F401
->>>>>>> 668f6d76
 
 # key used when saving multiple morphs
 __save_morph_as__ = "save_morph_as"
